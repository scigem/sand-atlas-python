--- conflicted
+++ resolved
@@ -23,22 +23,19 @@
 
 If you supply only the raw image, the script will attempt to label the image for you. If you supply the labelled image, the script will use that to generate the dataset. The `json` file contains the metadata for the dataset you are interested in. The `json` files for the datasets in the Sand Atlas are available [here](https://github.com/scigem/sand-atlas/tree/main/_data/sands).
 
-<<<<<<< HEAD
-## VDB files
-
+### VDB files
 VDB files are the industry standard for level set data. They can be viewed in recent versions of the open source software `blender`, via `Add -> Volume -> Import OpenVDB`. If you would like to use these files in a python environment that doesn't include the `pyopenvdb` package, you can use the `vdb_to_npy` script provided by the `sand_atlas` package to convert the VDB file to a numpy array:
-
 ```
 vdb_to_npy <path_to_vdb_file>
 ```
 
 This will produce a `.npy` file in the same directory where you run the script. You can then load this file in python with `np.load`:
-
 ```python
 import numpy as np
 data = np.load('path_to_npy_file.npy')
-=======
-### Accessing particles from the python API
+```
+
+### Downloading particles from the python API
 You can query the server to get a list of all of the available types of particles with
 ```
 import sand_atlas
@@ -56,7 +53,6 @@
 ```
 import sand_atlas
 sand_atlas.data.get_by_id('SAND-NAME', MESH-QUALITY, PARTICLE-ID)
->>>>>>> c044eab2
 ```
 
 ## Documentation
