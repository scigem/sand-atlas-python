import os
import numpy
import argparse
import subprocess
import pandas as pd
from tqdm import tqdm
from skimage.measure import label, regionprops, regionprops_table
from skimage.morphology import closing
from skimage.filters import threshold_otsu, gaussian
import sand_atlas.io
import sand_atlas.video
import sand_atlas.particle
import sand_atlas.clean
<<<<<<< HEAD
import sand_atlas.multisphere
=======
import sand_atlas.preflight
>>>>>>> 7c3e2eed
import spam.label


def gray_to_bw(data, threshold=None, blur=None):
    """
    Apply a threshold to the data loaded from a file.

    Parameters:
    filename (str): The path to the file containing the data.
    threshold (float, optional): The threshold value to apply. If None, Otsu's method is used to determine the threshold.
    blur (float, optional): The sigma value for Gaussian blur. If provided, the data will be blurred before thresholding.

    Returns:
    numpy.ndarray: A binary array where values above the threshold are True and values below are False.
    """

    if threshold is None:
        threshold = threshold_otsu(data)

    if blur is not None:
        data = gaussian(data, sigma=blur)

    print(f"Thresholding at {threshold}")
    binary = data > threshold

    return binary


def label_binary_data(binary_data, minimum_voxels=100):
    """
    Labels connected components in a binary data array.

    This function takes a binary data array, performs a morphological closing operation
    using a 3x3x3 structuring element, and then labels the connected components in the
    closed binary data. Labelled areas smaller than 100 voxels are then removed and the
    array is relabelled sequentially.

    Parameters:
    binary_data (numpy.ndarray): A 3D binary data array where the connected components are to be labeled.

    Returns:
    numpy.ndarray: A 3D array with the same shape as `binary_data`, where each connected component is assigned a unique integer label.
    """

    cube = numpy.ones((3, 3, 3), dtype="uint8")
    closed = closing(binary_data, cube)

    labelled = label(closed)
    print(f"Labelled {labelled.max()} regions. Filtering out regions less than {minimum_voxels} voxels.")

    # Step 2: Count the size of each label
    label_sizes = numpy.bincount(labelled.ravel())

    # Step 3: Create a mask to remove small labels
    large_labels = numpy.where(label_sizes >= minimum_voxels)[0]

    # Step 4: Create a mask of the valid labels
    filtered_image = numpy.isin(labelled, large_labels.astype(int)) * labelled
    filtered_image = filtered_image.astype(int)

    unique_labels = numpy.unique(filtered_image)

    relabelled = numpy.zeros_like(labelled)
    for i in range(1, len(unique_labels)):  # skip 0
        relabelled[filtered_image == unique_labels[i]] = i
    print(f"Relabelled image with {relabelled.max()} labels.")

    return relabelled


def labelled_image_to_mesh(labelled_data, sand_type, microns_per_voxel, output_dir, debug=False):
    """
    Converts labelled image data to 3D mesh files using Blender.

    Parameters:
    labelled_data (numpy.ndarray): 3D array where each voxel is labelled with an integer indicating the particle it belongs to.
    sand_type (str): Type of sand being processed.
    microns_per_voxel (float): Size of each voxel in microns.
    output_dir (str): Directory where output files will be saved.
    debug (bool, optional): If True, enables debug mode. Default is False.

    Returns:
    None

    This function processes the labelled image data to identify individual particles, filters out particles touching the edges,
    and saves each particle as a .npy file. It then calls a Blender script to convert these .npy files into 3D mesh files.
    """
    blender_script_path = sand_atlas.video.resolve_path_for_blender("blender_scripts/vdb.py")

    voxel_size_m = microns_per_voxel * 1e-6
    if not os.path.exists(output_dir):
        os.mkdir({output_dir})

    for subfolder in ["npy", "stl_3", "stl_10", "stl_30", "stl_100", "stl_ORIGINAL", "vdb", "yade"]:
        if not os.path.exists(f"{output_dir}/{subfolder}/"):
            os.mkdir(f"{output_dir}/{subfolder}/")

    num_particles = numpy.amax(labelled_data)
    print(f"Found {num_particles} labels")

    spacing = (voxel_size_m, voxel_size_m, voxel_size_m)
    props = regionprops(labelled_data, spacing=spacing)
    print("Calculated region properties")

    # # filter out small particles
    # j = 0
    # for i in tqdm(range(num_particles)):
    #     if props[i].area > 100 * (voxel_size_m**3):
    #         j += 1

    # print(f"Only {j} particles are larger than 100 voxels")

    nx, ny, nz = labelled_data.shape
    j = 0

    for i in tqdm(range(num_particles)):
        # if props[i].area > 100 * (voxel_size_m**3):

        x_min, y_min, z_min, x_max, y_max, z_max = props[i].bbox

        if x_min == 0 or y_min == 0 or z_min == 0 or x_max == nx or y_max == ny or z_max == nz:
            print(f"Particle {i} touching edge of the box, skipping")
        else:
            crop = labelled_data[x_min:x_max, y_min:y_max, z_min:z_max]

            this_particle = crop == props[i].label

            this_particle = remove_disconnected_regions(this_particle)

            this_particle = numpy.pad(this_particle, 1, mode="constant")

            outname = f"{output_dir}/npy/particle_{props[i].label:05}.npy"
            numpy.save(outname, this_particle)

            # print(str(voxel_size_m))

            subprocess.run(
                [
                    "blender",
                    "--background",
                    "-noaudio",
                    "--python",
                    blender_script_path,
                    "--",
                    outname,
                    str(voxel_size_m),  # Pass voxel_size as an argument
                ]
            )

            j += 1
    print(f"{j} out of {num_particles} particles saved to disk")


def remove_disconnected_regions(crop):
    """
    Remove disconnected regions from a binary mask, keeping only the largest connected component.
    Parameters:
    crop (numpy.ndarray): A binary mask where the connected components are to be identified.
    Returns:
    numpy.ndarray: A binary mask with only the largest connected component retained.
    """

    # Label connected components within this mask
    connected_components = label(crop > 0)

    # Find the size of each connected component
    component_sizes = numpy.bincount(connected_components.ravel())

    # Ignore the background (component 0)
    component_sizes[0] = 0

    # Find the largest connected component
    largest_component = numpy.argmax(component_sizes)

    # Add the largest component to the cleaned labels
    cleaned_crop = numpy.zeros_like(crop, dtype=bool)
    cleaned_crop[connected_components == largest_component] = True

    return cleaned_crop


def get_particle_properties(labelled_data, microns_per_voxel):
    """
    Calculate particle properties from labelled and raw image data.

    Parameters:
    labelled_data (ndarray): The labelled image data where each particle is assigned a unique label.
    microns_per_voxel (float): The size of each voxel in microns.

    Returns:
    DataFrame: A pandas DataFrame containing the calculated properties for each particle:
    - Volume (µm³): The volume of each particle.
    - Equivalent Diameter (µm): The diameter of a sphere with the same volume as the particle.
    - Major Axis Length (µm): The length of the major axis of the particle.
    - Minor Axis Length (µm): The length of the minor axis of the particle.
    - Aspect Ratio: The ratio of the major axis length to the minor axis length.
    """

    import spam.label

    header = [
        "Volume (µm³)",
        "Equivalent Diameter (µm)",
        "Major Axis Length (µm)",
        "Middle Axis Length (µm)",
        "Minor Axis Length (µm)",
        # 'Major Eigenvector','Middle Eigenvector','Minor Eigenvector',
        "True Sphericity (-)",
        "Convexity (-)",
        "Flatness (-)",
        "Elongation (-)",
        "Compactness (-)",
    ]

    output = numpy.zeros((numpy.amax(labelled_data), len(header)))
    print("\nCalculating particle properties...")
    # output[:, 0] = numpy.unique(labelled_data) # labels
    print("\tboundingBoxes...", end="")
    boundingBoxes = spam.label.boundingBoxes(labelled_data)
    print(" Done.")
    print("\tcentresOfMass...", end="")
    centresOfMass = spam.label.centresOfMass(labelled_data, boundingBoxes=boundingBoxes)
    print(" Done.")
    print("\tvolumes...", end="")
    volumes = spam.label.volumes(labelled_data, boundingBoxes=boundingBoxes)
    print(" Done.")
    print("\tradii...", end="")
    radii = spam.label.equivalentRadii(labelled_data, boundingBoxes=boundingBoxes, volumes=volumes)
    print(" Done.")
    print("\tellipse_axes...", end="")
    ellipse_axes = spam.label.ellipseAxes(labelled_data, volumes)  # ellipse_axes
    print(" Done.")
    print("\tsphericity...", end="")
    sphericity = spam.label.trueSphericity(labelled_data, boundingBoxes=boundingBoxes, centresOfMass=centresOfMass)
    print(" Done.")
    nProcesses_convex_volume = 4
    print(f"\tconvex_volume (using {nProcesses_convex_volume} processes)...", end="")
    convex_volume = spam.label.convexVolume(
        labelled_data, boundingBoxes=boundingBoxes, centresOfMass=centresOfMass, nProcesses=nProcesses_convex_volume
    )
    print(" Done.")
    print("\tcompactness...", end="")
    compactness = sand_atlas.particle.compactness(
        labelled_data, boundingBoxes=boundingBoxes, centresOfMass=centresOfMass, volumes=volumes
    )  # compactness
    print(" Done.")

    output[:, 0] = (microns_per_voxel**3) * volumes[1:]  # volume
    output[:, 1] = 2 * microns_per_voxel * radii[1:]  # diameter
    output[:, 2:5] = 2 * microns_per_voxel * ellipse_axes[1:]  # major, middle, minor axes
    output[:, 5] = sphericity[1:]  # true_sphericity
    output[:, 6] = volumes[1:] / convex_volume[1:]  # convexity
    output[:, 7] = ellipse_axes[1:, 2] / ellipse_axes[1:, 1]  # flatness
    output[:, 8] = ellipse_axes[1:, 1] / ellipse_axes[1:, 0]  # elongation
    output[:, 9] = compactness[1:]  # compactness

    # numpy.savetxt(filename, output, header=','.join(header), delimiter=',', comments='')
    df = pd.DataFrame(output, columns=header)
    df.index = df.index + 1  # Start indexing at 1
    return df

    # props = regionprops_table(
    #     labelled_data,
    #     intensity_image=raw_data,
    #     spacing=(microns_per_voxel, microns_per_voxel, microns_per_voxel),
    #     properties=("area", "equivalent_diameter", "major_axis_length", "minor_axis_length"),
    # )

    # df = pd.DataFrame(props)
    # df.index = df.index + 1  # Start indexing at 1
    # df["Aspect Ratio"] = df["major_axis_length"] / df["minor_axis_length"]

    # return df.rename(
    #     columns={
    #         "area": "Volume (µm³)",
    #         "equivalent_diameter": "Equivalent Diameter (µm)",
    #         "major_axis_length": "Major Axis Length (µm)",
    #         "minor_axis_length": "Minor Axis Length (µm)",
    #     }
    # )


def clean_labels_script():
    """
    Parses command-line arguments and performs label cleaning on a sand sample.
    This script takes a file containing labelled data and processes it using the specified
    number of processors and verbosity level.

    Command-line arguments:
    - label (str): The path to the file containing the labelled data.
    - --num_processors (int, optional): The number of processors to use (default is 4).
    - --verbosity (int, optional): The verbosity level of the output (default is 0).

    Returns:
    None
    """

    parser = argparse.ArgumentParser(description="Perform a full analysis of a sand sample.")
    parser.add_argument("label", type=str, help="The path to the file containing the labelled data.")
    parser.add_argument("--num_processors", type=int, help="The number of processors to use", default=4)
    parser.add_argument("--verbosity", type=int, help="How noisy", default=0)

    args = parser.parse_args()

    sand_atlas.clean.clean_labels(args.label, num_processors=args.num_processors, verbosity=args.verbosity)


def full_analysis_script():
    """
    Perform a full analysis of a sand sample based on provided arguments.

    This function sets up an argument parser to handle command-line arguments for analyzing a sand sample.
    It requires a JSON file describing the data and optionally accepts paths to raw and labelled data files,
    a threshold value, a sigma value for Gaussian blur, and a binning factor.

    Command-line Arguments:
    - json (str): The path to the JSON file containing the description of the data.
    - --raw (str, optional): The path to the file containing the raw data. Default is None.
    - --label (str, optional): The path to the file containing the labelled data. Default is None.
    - --threshold (int, optional): The threshold value to use. Default is None.
    - --blur (float, optional): The sigma value for Gaussian blur. Default is None.
    - --binning (int, optional): The binning factor to use. Default is None.

    Returns:
    None

    Raises:
    SystemExit: If neither raw data file nor labelled data file is provided.
    """
    parser = argparse.ArgumentParser(description="Perform a full analysis of a sand sample.")
    parser.add_argument("json", type=str, help="The path to the json file containing the description of the data.")
    parser.add_argument("--raw", type=str, help="The path to the file containing the raw data.", default=None)
    parser.add_argument("--label", type=str, help="The path to the file containing the labelled data.", default=None)
    parser.add_argument("--threshold", type=int, help="The threshold value to use.", default=None)
    parser.add_argument("--blur", type=float, help="The sigma value for Gaussian blur.", default=None)
    parser.add_argument("--binning", type=int, help="The binning factor to use.", default=None)

    args = parser.parse_args()

    if args.raw is None and args.label is None:
        print("You must provide a raw data file, a labelled data file or both. Try `sand_atlas_process --help`.")
        return

    full_analysis(
        args.json,
        raw_data_filename=args.raw,
        labelled_data_filename=args.label,
        threshold=args.threshold,
        blur=args.blur,
        binning=args.binning,
    )


def properties_script():
    """
    Perform a full analysis of a sand sample based on provided JSON and label data files.

    This script processes the input JSON file to extract metadata and uses the label data file
    to compute particle properties. Optionally, raw data and binning factor can be provided
    to adjust the analysis.

    Command-line Arguments:
    - json (str): The path to the JSON file containing the description of the data.
    - label (str): The path to the file containing the labelled data.
    - --binning (int, optional): The binning factor to use. Default is None.
    - --output (str, optional): The path to the output file. Default is "summary.csv".

    The script performs the following steps:
    1. Parses command-line arguments.
    2. Validates the existence of the JSON file.
    3. Loads and processes the JSON data to extract the microns per voxel.
    4. Loads and optionally bins the label data.
    5. Loads and optionally bins the raw data if provided.
    6. Computes particle properties using the label and raw data.
    7. Saves the computed properties to a CSV file.

    Returns:
    None
    """
    parser = argparse.ArgumentParser(description="Perform a full analysis of a sand sample.")
    parser.add_argument("json", type=str, help="The path to the json file containing the description of the data.")
    parser.add_argument("label", type=str, help="The path to the file containing the labelled data.", default=None)
    # parser.add_argument("--raw", type=str, help="The path to the file containing the raw data.", default=None)
    parser.add_argument("--binning", type=int, help="The binning factor to use.", default=None)
    parser.add_argument("--output", type=str, help="The path to the output file.", default="summary.csv")

    args = parser.parse_args()

    if not os.path.exists(args.json):
        print("The JSON file does not exist.")
        return
    else:
        json_data = sand_atlas.io.load_json(args.json)
        microns_per_voxel = float(json_data["microns_per_pixel"])
        if args.binning is not None:
            microns_per_voxel *= float(args.binning)

    label_data = sand_atlas.io.load_data(args.label)
    label_data = spam.label.label.makeLabelsSequential(label_data)

    if args.binning is not None:
        label_data = bin_data(label_data, args.binning)
    # if args.raw is not None:
    #     raw_data = sand_atlas.io.load_data(args.raw)
    #     if args.binning is not None:
    #         raw_data = bin_data(raw_data, args.binning)
    # else:
    #     raw_data = None

    print("\n\ncheck here")

    df = get_particle_properties(label_data, microns_per_voxel)
    # df.to_csv(f"{json_data["URI"]}-summary.csv", index_label="Particle ID")
    df.to_csv(args.output, index_label="Particle ID")

    print("\n\ncheck here")


def vdb_to_npy():
    """
    Converts a VDB file to a NumPy .npy file using a Blender script.

    This function checks if the Blender command is available, parses the command-line arguments to get the VDB filename,
    constructs the path to the Blender script, and runs the Blender script in the background to perform the conversion.

    Args:
        None

    Command-line Arguments:
        vdb_filename (str): The path to the VDB file to be converted.

    Raises:
        SystemExit: If the Blender command is not available or if there are issues with the command-line arguments.
    """
    sand_atlas.io.check_blender_command()

    parser = argparse.ArgumentParser(description="Convert a vbd file to a numpy npy file.")
    parser.add_argument("vdb_filename", type=str, help="The path to the VDB file.")

    args = parser.parse_args()

    blender_script_path = sand_atlas.video.resolve_path_for_blender("blender_scripts/vdb_to_npy.py")

    subprocess.run(["blender", "--background", "-noaudio", "--python", blender_script_path, "--", args.vdb_filename])


def full_analysis(
    json_filename, raw_data_filename=None, labelled_data_filename=None, threshold=None, blur=None, binning=None
):
    """
    Perform a full analysis of sand particle data.

    This function performs a comprehensive analysis of sand particle data, including loading raw and labelled data,
    processing the data, generating 3D meshes, creating videos, and saving results.

    Parameters:
    -----------
    json_filename : str
        Path to the JSON file containing metadata and configuration.
    raw_data_filename : str, optional
        Path to the raw data file. If None, the function will skip loading raw data.
    labelled_data_filename : str, optional
        Path to the labelled data file. If None, the function will generate labelled data from raw data.
    threshold : float, optional
        Threshold value for converting grayscale images to binary images. Used if labelled data needs to be generated.
    blur : float, optional
        Blur value for preprocessing the raw data before thresholding. Used if labelled data needs to be generated.
    binning : int, optional
        Binning factor to downsample the data. If provided, the data will be downsampled by this factor.

    Returns:
    --------
    None
    """
    sand_atlas.io.check_blender_command()
    sand_atlas.io.check_ffmpeg_command()

    if not os.path.exists(json_filename):
        print("The JSON file does not exist.")
        return
    else:
        sand_type = json_filename.split("/")[-1].split(".")[0]
        json_data = sand_atlas.io.load_json(json_filename)
        microns_per_voxel = float(json_data["microns_per_pixel"])
        if binning is not None:
            microns_per_voxel *= float(binning)

    output_dir = f"output/{sand_type}"
    if not os.path.exists(output_dir):
        os.makedirs(output_dir)
    if not os.path.exists(f"{output_dir}/upload"):
        os.makedirs(f"{output_dir}/upload")

    if raw_data_filename is not None:
        raw_data = sand_atlas.io.load_data(raw_data_filename)
        if binning is not None:
            raw_data = bin_data(raw_data, binning)
    else:
        raw_data = None

    if labelled_data_filename is None:
        labelled_data_filename = f"{output_dir}/upload/{sand_type}-labelled.tif"

    properties_filename = f"{output_dir}/{sand_type}.csv"

    if os.path.exists(labelled_data_filename):
        labelled_data = sand_atlas.io.load_data(labelled_data_filename)
        if binning is not None:
            labelled_data = bin_data(labelled_data, binning)
    else:
        if raw_data is None:
            raise ValueError("Raw data is required to generate labelled data.")
        binary_data = gray_to_bw(raw_data, threshold, blur)
        labelled_data = label_binary_data(binary_data)
        sand_atlas.io.save_data(labelled_data, labelled_data_filename, microns_per_voxel=microns_per_voxel)

    labelled_image_to_mesh(labelled_data, sand_type, microns_per_voxel, output_dir, debug=False)

    os.makedirs(f"{output_dir}/multisphere/", exist_ok=True)
    sand_atlas.multisphere.labelled_image_to_multipheres(
        labelled_data, sand_type, microns_per_voxel, output_dir, debug=False
    )

    sand_atlas.io.make_zips(output_dir, output_dir + "/upload/")

    if not os.path.exists(properties_filename):
        df = get_particle_properties(labelled_data, microns_per_voxel)
        df.to_csv(properties_filename, index_label="Particle ID")

    stl_foldername = f"{output_dir}/stl_ORIGINAL"
    print("Making website videos")
    sand_atlas.video.make_website_video(stl_foldername, f"{output_dir}/upload/")
    # print("Making individual videos")
    # sand_atlas.video.make_individual_videos(stl_foldername, f"{output_dir}/media/")

<<<<<<< HEAD
    if raw_data is not None:
        if not os.path.exists(f"{output_dir}/upload/{sand_type}-raw.tif"):
            sand_atlas.io.save_data(
                raw_data, f"{output_dir}/upload/{sand_type}-raw.tif", microns_per_voxel=microns_per_voxel
            )
=======
    if not os.path.exists(f"{output_dir}/upload/{sand_type}-raw.tif"):
        sand_atlas.io.save_data(
            raw_data, f"{output_dir}/upload/{sand_type}-raw.tif", microns_per_voxel=microns_per_voxel
        )
>>>>>>> 7c3e2eed
    if not os.path.exists(f"{output_dir}/upload/{sand_type}-labelled.tif"):
        sand_atlas.io.save_data(
            labelled_data, f"{output_dir}/upload/{sand_type}-labelled.tif", microns_per_voxel=microns_per_voxel
        )


def bin_data(data, factor):
    """
    Downsample a 3D data array by a given factor.

    Parameters:
    data (numpy.ndarray): The 3D data array to be downsampled.
    factor (int): The downsampling factor.

    Returns:
    numpy.ndarray: The downsampled 3D data array.
    """

    # return data[::factor, ::factor, ::factor]

    # Trim the array to make each dimension divisible by the factor
    trimmed_shape = (
        data.shape[0] - data.shape[0] % factor,
        data.shape[1] - data.shape[1] % factor,
        data.shape[2] - data.shape[2] % factor,
    )

    trimmed_array = data[: trimmed_shape[0], : trimmed_shape[1], : trimmed_shape[2]]

    # Calculate the shape of the downscaled array
    new_shape = (trimmed_shape[0] // factor, trimmed_shape[1] // factor, trimmed_shape[2] // factor)

    # Reshape and compute the median for each block
    original_dtype = data.dtype  # Preserve the original data type

    downscaled_array = numpy.median(
        trimmed_array.reshape(new_shape[0], factor, new_shape[1], factor, new_shape[2], factor), axis=(1, 3, 5)
    ).astype(original_dtype)

    return downscaled_array<|MERGE_RESOLUTION|>--- conflicted
+++ resolved
@@ -11,11 +11,8 @@
 import sand_atlas.video
 import sand_atlas.particle
 import sand_atlas.clean
-<<<<<<< HEAD
+import sand_atlas.preflight
 import sand_atlas.multisphere
-=======
-import sand_atlas.preflight
->>>>>>> 7c3e2eed
 import spam.label
 
 
@@ -551,18 +548,10 @@
     # print("Making individual videos")
     # sand_atlas.video.make_individual_videos(stl_foldername, f"{output_dir}/media/")
 
-<<<<<<< HEAD
-    if raw_data is not None:
-        if not os.path.exists(f"{output_dir}/upload/{sand_type}-raw.tif"):
-            sand_atlas.io.save_data(
-                raw_data, f"{output_dir}/upload/{sand_type}-raw.tif", microns_per_voxel=microns_per_voxel
-            )
-=======
     if not os.path.exists(f"{output_dir}/upload/{sand_type}-raw.tif"):
         sand_atlas.io.save_data(
             raw_data, f"{output_dir}/upload/{sand_type}-raw.tif", microns_per_voxel=microns_per_voxel
         )
->>>>>>> 7c3e2eed
     if not os.path.exists(f"{output_dir}/upload/{sand_type}-labelled.tif"):
         sand_atlas.io.save_data(
             labelled_data, f"{output_dir}/upload/{sand_type}-labelled.tif", microns_per_voxel=microns_per_voxel
